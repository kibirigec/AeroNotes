--- conflicted
+++ resolved
@@ -1,11 +1,8 @@
 "use client";
 import { useState, useRef, useEffect } from "react";
 import { formatDistanceToNow, parseISO } from 'date-fns';
-<<<<<<< HEAD
 import Image from 'next/image';
-=======
 import { ContentSkeleton } from './Skeletons';
->>>>>>> cee6a703
 
 // Component for individual image item with auto-delete controls
 const ImageItem = ({ image, onDelete, onToggleAutoDelete }) => {
@@ -72,20 +69,12 @@
   };
 
   return (
-<<<<<<< HEAD
-    <div 
-      className="group aspect-[4/3] rounded-xl overflow-hidden shadow-md bg-white dark:bg-blue-900/40 border border-blue-100 dark:border-blue-800 relative"
-      style={{ colorScheme: isDarkMode ? 'dark' : 'light' }}
-    >
-      <Image 
-=======
     <div className={`group aspect-[4/3] rounded-xl overflow-hidden shadow-md bg-white dark:bg-blue-900/40 border-2 relative transition-all duration-300 ${
       image.auto_delete && image.expiry_date 
         ? 'amber-border-effect' 
         : 'border-blue-300 dark:border-blue-700'
     }`}>
       <img 
->>>>>>> cee6a703
         src={image.url} 
         alt={image.alt || image.file_name || 'Gallery image'}
         className="w-full h-full object-cover transition-transform duration-300 group-hover:scale-105"
